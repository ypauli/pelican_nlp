# Configuration file: variable parameters
# =======================================
input_file: "text" #or 'audio'

PATH_TO_PROJECT_FOLDER: "/home/ubuntu/PELICAN/pelican/simulation/simu_output" # Set default to home directory, e.g., '/home/usr/...'
language: "german" # Possibly add options for German and English
number_of_subjects: null # Specify number of subjects; if 'null', number of subjects is automatically detected
multiple_sessions: true # Set to True if multiple sessions per subject

recompute_everything: true #If set to 'false' pelican will try to reuse previously computed results stored on your drive

has_multiple_sections: true #evaluated independently
section_identification: "New Prompt: " #e.g. "Section:", 'null' if file does not have multiple sections, use pattern that is unlikely to appear in rest of transcript
number_of_sections: null #if 'null' number of sections automatically detected, however, specifying number recommended if known.

task_names:
  - "text_generation" # Give names of tasks used for creation of the text file (e.g., ['fluency', 'interview'])
corpus_names:
  - "a"
  - "b"
  - "c" # Names of individual categories to group together

extract_logits: true
<<<<<<< HEAD
extract_embeddings: null
=======
extract_embeddings: true
>>>>>>> 177295d0

tokenization: "wordLevel" # Options: 'characterLevel', 'subWordLevel'

# Options for extract_logits
chunk_size: null
overlap_size: null

# Options for extract_embeddings
window_sizes: [2]
metric_function: cosine_similarity
aggregation_functions: mean_of_means

cleaning_options:
  general_cleaning: true # General cleaning options used for most text preprocessing, default: True.
  remove_punctuation: true
  lowercase: true
  remove_brackets_and_bracketcontent: true

general_cleaning_options:
  strip_whitespace: true
  merge_multiple_whitespaces: true
  remove_whitespace_before_punctuation: true
  merge_newline_characters: true
  remove_backslashes: true

tokenization_options_logits:
  method: "model_instance" # Options: model_instance, regex, nltk, etc.
  model_name: "DiscoResearch/Llama3-German-8B-32k" # Replace with your model instance name

tokenization_options_embeddings:
  method: "whitespace"

normalization_options:
  method: "lemmatization" #Options: lemmatization or stemming<|MERGE_RESOLUTION|>--- conflicted
+++ resolved
@@ -21,11 +21,7 @@
   - "c" # Names of individual categories to group together
 
 extract_logits: true
-<<<<<<< HEAD
-extract_embeddings: null
-=======
 extract_embeddings: true
->>>>>>> 177295d0
 
 tokenization: "wordLevel" # Options: 'characterLevel', 'subWordLevel'
 
